--- conflicted
+++ resolved
@@ -49,26 +49,15 @@
 #|     Supports the use of UPGMA clustering
 #+---------------------------------------------------------------------------+
 class UPGMA(object):
-<<<<<<< HEAD
-    
+
     def __init__(self, project, symbols, explodeSymbols, nbIteration, minEquivalence, doInternalSlick, defaultFormat, unitSize, cb_status=None):
-        self.project = project;
-=======
-
-    def __init__(self, project, symbols, explodeSymbols, nbIteration, minEquivalence, doInternalSlick, defaultFormat, cb_status=None):
         self.project = project
->>>>>>> 420bfe01
         self.nbIteration = nbIteration
         self.minEquivalence = minEquivalence
         self.doInternalSlick = doInternalSlick
         self.cb_status = cb_status
         self.defaultFormat = defaultFormat
-<<<<<<< HEAD
         self.unitSize = unitSize
-        
-=======
-
->>>>>>> 420bfe01
         self.log = logging.getLogger('netzob.Inference.Vocabulary.UPGMA.py')
 
         if explodeSymbols == False:
