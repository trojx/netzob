# -*- coding: utf-8 -*-

#+---------------------------------------------------------------------------+
#|          01001110 01100101 01110100 01111010 01101111 01100010            |
#|                                                                           |
#|               Netzob : Inferring communication protocols                  |
#+---------------------------------------------------------------------------+
#| Copyright (C) 2011 Georges Bossert and Frédéric Guihéry                   |
#| This program is free software: you can redistribute it and/or modify      |
#| it under the terms of the GNU General Public License as published by      |
#| the Free Software Foundation, either version 3 of the License, or         |
#| (at your option) any later version.                                       |
#|                                                                           |
#| This program is distributed in the hope that it will be useful,           |
#| but WITHOUT ANY WARRANTY; without even the implied warranty of            |
#| MERCHANTABILITY or FITNESS FOR A PARTICULAR PURPOSE. See the              |
#| GNU General Public License for more details.                              |
#|                                                                           |
#| You should have received a copy of the GNU General Public License         |
#| along with this program. If not, see <http://www.gnu.org/licenses/>.      |
#+---------------------------------------------------------------------------+
#| @url      : http://www.netzob.org                                         |
#| @contact  : contact@netzob.org                                            |
#| @sponsors : Amossys, http://www.amossys.fr                                |
#|             Supélec, http://www.rennes.supelec.fr/ren/rd/cidre/           |
#+---------------------------------------------------------------------------+

#+---------------------------------------------------------------------------+
#| File contributors :                                                       |
#|       - Georges Bossert <georges.bossert (a) supelec.fr>                  |
#|       - Frédéric Guihéry <frederic.guihery (a) amossys.fr>                |
#+---------------------------------------------------------------------------+

#+---------------------------------------------------------------------------+
#| Global Imports
#+---------------------------------------------------------------------------+
import logging
import time
from gettext import gettext as _
import uuid

#+---------------------------------------------------------------------------+
#| Local Imports
#+---------------------------------------------------------------------------+
from netzob.Common.Type.TypeConvertor import TypeConvertor
from netzob.Common.Field import Field
from netzob.Common.Symbol import Symbol
from netzob.Common.ProjectConfiguration import ProjectConfiguration
from netzob.Common.NetzobException import NetzobException
from netzob.Common.C_Extensions.WrapperArgsFactory import WrapperArgsFactory

#+---------------------------------------------------------------------------+
#| C Imports
#+---------------------------------------------------------------------------+
from netzob import _libNeedleman


#+---------------------------------------------------------------------------+
#| NeedlemanAndWunsch:
#|     Supports the use of N&W alignment in Netzob
#+---------------------------------------------------------------------------+
class NeedlemanAndWunsch(object):

    def __init__(self, unitSize, project, doUpgma, cb_status=None):
        self.cb_status = cb_status
        self.project = project
        self.unitSize = unitSize
        self.scores = {}
        self.absoluteStage = None
        self.statusRatio = None
        self.statusRatioOffset = None
        self.flagStop = False
        self.clusteringSolution = None
        self.doUpgma = doUpgma
        self.newSymbols = []
        self.logger = logging.getLogger('netzob.Inference.Vocabulary.NeedlemanAndWunsch.py')

        # Then we retrieve all the parameters of the CLUSTERING / ALIGNMENT
        self.defaultFormat = self.project.getConfiguration().getVocabularyInferenceParameter(ProjectConfiguration.VOCABULARY_GLOBAL_FORMAT)
        self.nbIteration = self.project.getConfiguration().getVocabularyInferenceParameter(ProjectConfiguration.VOCABULARY_NB_ITERATION)
        self.minEquivalence = self.project.getConfiguration().getVocabularyInferenceParameter(ProjectConfiguration.VOCABULARY_EQUIVALENCE_THRESHOLD)
        self.doInternalSlick = self.project.getConfiguration().getVocabularyInferenceParameter(ProjectConfiguration.VOCABULARY_DO_INTERNAL_SLICK)
        self.doOrphanReduction = self.project.getConfiguration().getVocabularyInferenceParameter(ProjectConfiguration.VOCABULARY_ORPHAN_REDUCTION)

    #+-----------------------------------------------------------------------+
    #| cb_executionStatus
    #|     Callback function called by the C extension to provide info on status
    #| @param donePercent a float between 0 and 100 included
    #| @param currentMessage a str which represents the current alignment status
    #+-----------------------------------------------------------------------+
    def cb_executionStatus(self, stage, donePercent, currentMessage):
        if self.absoluteStage is not None:
            stage = self.absoluteStage

        totalPercent = donePercent
        if self.statusRatio is not None:
            totalPercent = totalPercent / self.statusRatio
            if self.statusRatioOffset is not None:
                totalPercent = totalPercent + 100 / self.statusRatio * self.statusRatioOffset

        if self.cb_status is not None:
            self.cb_status(stage, totalPercent, currentMessage)

    #+-----------------------------------------------------------------------+
    #| alignField
    #|     Default alignment of messages declared in a Symbol/Field
    #| @param the symbol
    #+-----------------------------------------------------------------------+
    def alignField(self, field):
        messages = field.getMessages()
        field.resetPartitioning()
        field.removeLocalFields()
        if messages is None or len(messages) == 0:
            self.logger.debug("The field '" + field.getName() + "' is empty. No alignment needed")
            field.setRegex("(.{,})")
        else:
            if self.isFinish():
                return

            # We execute the alignment
            (alignment, semanticTags, score) = self.alignData(field.getCells(), field.getSemanticTags())

            if self.isFinish():
                return

            field.setAlignment(alignment)
            self.logger.debug("Alignment: {0}".format(alignment))

            # We update the regex based on the results
            try:
                if self.isFinish():
                    return
                self.buildRegexFromAlignment(field, alignment, semanticTags)

            except NetzobException, e:
                self.logger.warn("Partitionnement error: {0}".format(e))
                field.resetPartitioning()

            # Last loop to detect fixed-sized dynamic fields
            for innerField in field.getLocalFields():
                innerField.fixRegex()

    #+-----------------------------------------------------------------------+
    #| alignData
    #|     Default alignment of messages
    #| @param messages a list of AbstractMessages
    #| @returns (alignment, score)
    #+-----------------------------------------------------------------------+
    def alignData(self, data, semanticTokens):
        toSend = []
        for i in range(0, len(data)):
            toSend.append((data[i], semanticTokens[i]))

        wrapper = WrapperArgsFactory("_libNeedleman.alignMessages")
        wrapper.typeList[wrapper.function](toSend)

        debug = False
        (score1, score2, score3, regex, mask, semanticTags) = _libNeedleman.alignMessages(self.doInternalSlick, self.cb_executionStatus, debug, wrapper)
        scores = (score1, score2, score3)

        if self.isFinish():
            return

        alignment = TypeConvertor.deserializeAlignment(regex, mask, self.unitSize)
        semanticTags = TypeConvertor.deserializeSemanticTags(semanticTags, self.unitSize)

        self.logger.debug("Computed Alignment = {0}".format(alignment))

        alignment = self.smoothAlignment(alignment)
        self.logger.debug("Smoothed Alignment = {0}".format(alignment))
        return (alignment, semanticTags, scores)

    #+-----------------------------------------------------------------------+
    #| smoothAlignment:
    #|     Try to smooth the given alignment
    #| @param alignment The sequence alignment result
    #| @returns The smoothed alignment
    #+-----------------------------------------------------------------------+
    def smoothAlignment(self, alignment):
        result = ""
        nbLetters = self.unitSize / 4
        for i in range(0, len(alignment), nbLetters):
            tmpText = alignment[i:i + nbLetters]
            if tmpText.count("-") >= 1:
                for j in range(len(tmpText)):
                    result += "-"
            else:
                result += tmpText
        return result

    #+-----------------------------------------------------------------------+
    #| buildRegexFromAlignment
    #|     Transform the alignment in a regular expression
    #| @param field the associated field
    #| @param align the given alignment
    #+-----------------------------------------------------------------------+
    def buildRegexFromAlignment(self, field, align, semanticTags):
        # Build regex from alignment
        i = 0
        start = 0
        regex = []
        found = False
        currentTag = None

        # STEP 1 : Create a field separation
        # based on static and dynamic fields
        for i, val in enumerate(align):
            tag = semanticTags[i]
            if currentTag is None:
                currentTag = tag

            if self.isFinish():
                return

            if (val == "-"):
                if (found is False):
                    start = i
                    found = True
            else:
                if (found is True):
                    found = False
                    nbTiret = i - start
                    regex.append(".{," + str(nbTiret) + "}")
                    regex.append(val)
                else:
                    if len(regex) == 0:
                        regex.append(val)
                    else:
                        regex[-1] += val

        if (found is True):
            nbTiret = i - start + 1
            regex.append(".{," + str(nbTiret) + "}")

        # We have a computed the 'simple' regex,
        # and represent it using the field representation
        iField = 0
        step1Fields = []
        for regexElt in regex:
            if self.isFinish():
                return
            if regexElt == "":
                pass
            innerField = Field("Field " + str(iField), "(" + regexElt + ")", field.getSymbol())
<<<<<<< HEAD
            field.addLocalField(innerField)
=======
            step1Fields.append(innerField)
            field.addField(innerField)
>>>>>>> 3ae83561

            # Use the default protocol type for representation
            field.setFormat(self.defaultFormat)
            iField = iField + 1
        if len(field.getSymbol().getExtendedFields()) >= 100:
            raise NetzobException("This Python version only supports 100 named groups in regex (found {0})".format(len(field.getSymbol().getExtendedFields())))

        # STEP 2 : Split fields given the semantic tokens
        totalIndex = 0

        # Starts to consider semantic tags
        step2Fields = dict()

        startByteCurrentField = 0
        for iField, step1Field in enumerate(step1Fields):
            step2Fields[step1Field] = []

            lengthField = 0
            # Compute the size of the current field given its regex
            if step1Field.isStatic():
                lengthField = len(step1Field.getRegex()) - 2
            else:
                tmp = step1Field.getRegex().split(',')[1]
                lengthField = int(tmp[:len(tmp) - 2])

            # Split the current field if a modification of the semantic tag can be found
            sizeCurrentField = 0
            tagCurrentField = None
            startLastSubField = 0
            iSubField = 0
            for currentByteInCurrentField in range(0, lengthField):
                tagCurrentByte = semanticTags[startByteCurrentField + currentByteInCurrentField]

                if tagCurrentField != tagCurrentByte:
                    if sizeCurrentField > 0:
                        sizeCurrentField += 1
                        if not step1Field.isStatic():
                            # create a sub field dynamic
                            regex = "(.{," + str(sizeCurrentField) + "}):" + str(tagCurrentField)
                        else:
                            regex = "({0}):{1}".format(step1Field.getRegex()[1 + startLastSubField:1 + startLastSubField + sizeCurrentField], tagCurrentField)
                        step2Fields[step1Field].append(Field("{0}_{1}".format(step1Field.getName(), iSubField), regex, step1Field.getSymbol()))
                        startLastSubField = startLastSubField + sizeCurrentField
                        sizeCurrentField = 0
                    tagCurrentField = tagCurrentByte
                else:
                    sizeCurrentField += 1

            if sizeCurrentField > 0:
                if not step1Field.isStatic():
                    # create a sub field dynamic
                    sizeCurrentField += 1
                    regex = "(.{," + str(sizeCurrentField) + "}):" + tagCurrentByte
                else:
                    regex = "({0}):{1}".format(step1Field.getRegex()[1 + startLastSubField:sizeCurrentField + 2], tagCurrentByte)
                step2Fields[step1Field].append(Field("{0}_{1}".format(step1Field.getName(), iSubField), regex, step1Field.getSymbol()))
            startByteCurrentField += lengthField

        # STEP 3 : Apply semantic field partitionning computed in previous step
        # and create a nice regex
        steps3Fields = []
        for f1 in step1Fields:
            f2 = step2Fields[f1]
            if len(f2) == 1:
                steps3Fields.append(f1)
            else:
                for f in f2:
                    tmpSplit = f.getRegex().split(':')
                    tag = tmpSplit[1]
                    if tag != "None":
                        # get all the possible values in f1 of data under specified tag
                        semanticTagsForField = f1.getSemanticTagsByMessage()
                        possibleValues = []
                        for message, semanticTagsInMessage in semanticTagsForField.items():
                            currentValue = []
                            for localPosition in sorted(semanticTagsInMessage.iterkeys()):
                                tagValue = semanticTagsInMessage[localPosition]
                                if tagValue == tag:
                                    currentValue.append(message.getStringData()[localPosition])
                            possibleValues.append(''.join(currentValue))
                        newRegex = '|'.join(possibleValues)
                        newRegex = "({0})".format(newRegex)
                        f.setRegex(newRegex)
                    else:
                        f.setRegex(tmpSplit[0])
                    steps3Fields.append(f)

        field.removeLocalFields()
        for f in steps3Fields:
            field.addField(f)

        # Clean created fields (remove fields that produce only empty cells)
        field.removeEmptyFields(self.cb_status)

        # Rename the fields
        iField = 0
        for field in field.getSymbol().getExtendedFields():
            field.setName("F{0}".format(iField))
            iField += 1

    #+----------------------------------------------
    #| alignFields:
    #|  Align each messages of each symbol with the
    #|  Needleman Wunsh algorithm
    #+----------------------------------------------
    def alignFields(self, fields):
        # If we apply basic alignment per field
        if self.doUpgma is False:
            for field in fields:
                self.alignField(field)
            return

        # Else we apply UPGMA
        from netzob.Inference.Vocabulary.Alignment.UPGMA import UPGMA
        self.newSymbols = []
        preResults = []

        # First we add in results, the symbols which wont be aligned
        for symbol in self.project.getVocabulary().getSymbols():
            found = False
            for field in fields:
                if str(symbol.getID()) == str(field.getSymbol().getID()):
                    found = True
            if not found:
                self.logger.debug("Symbol {0} [{1}] wont be aligned".format(str(symbol.getName()), str(symbol.getID())))
                preResults.append(symbol)

        # Create a symbol for each message
        tmpSymbols = []
        i_field = 1
        for field in fields:
            for m in field.getMessages():
                tmpSymbol = Symbol(str(uuid.uuid4()), "Symbol-" + str(i_field), self.project)
                tmpField = Field("Field-" + str(i_field), "(.{,})", tmpSymbol)
                tmpSymbol.addMessage(m)
                tmpSymbol.setField(tmpField)
                tmpSymbols.append(tmpSymbol)
                i_field += 1

        self.clusteringSolution = UPGMA(self.project, tmpSymbols, self.unitSize, self.cb_executionStatus)
        t1 = time.time()
        self.newSymbols = self.clusteringSolution.executeClustering()

        if self.isFinish():
            return

        # We optionally handle orphans
        if self.doOrphanReduction:
            self.newSymbols = self.clusteringSolution.executeOrphanReduction()
        t2 = time.time()

        self.newSymbols.extend(preResults)
        self.logger.info("Time of clustering: {0}".format(str(t2 - t1)))

    def isFinish(self):
        return self.flagStop

    def stop(self):
        self.flagStop = True
        if self.clusteringSolution is not None:
            self.logger.debug("Close the clustering solution")
            self.clusteringSolution.stop()

    def getNewSymbols(self):
        return self.newSymbols<|MERGE_RESOLUTION|>--- conflicted
+++ resolved
@@ -242,12 +242,8 @@
             if regexElt == "":
                 pass
             innerField = Field("Field " + str(iField), "(" + regexElt + ")", field.getSymbol())
-<<<<<<< HEAD
+            step1Fields.append(innerField)
             field.addLocalField(innerField)
-=======
-            step1Fields.append(innerField)
-            field.addField(innerField)
->>>>>>> 3ae83561
 
             # Use the default protocol type for representation
             field.setFormat(self.defaultFormat)
