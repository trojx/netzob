--- conflicted
+++ resolved
@@ -2208,21 +2208,12 @@
         dialog.destroy()
 
     def displayPopupToEditSymbol(self, event, symbol):
-<<<<<<< HEAD
         dialog = Gtk.MessageDialog(
-        None,
-        Gtk.DialogFlags.MODAL | Gtk.DialogFlags.DESTROY_WITH_PARENT,
-        Gtk.MessageType.QUESTION,
-        Gtk.ButtonsType.OK,
-        None)
-=======
-        dialog = gtk.MessageDialog(
             None,
-            gtk.DIALOG_MODAL | gtk.DIALOG_DESTROY_WITH_PARENT,
-            gtk.MESSAGE_QUESTION,
-            gtk.BUTTONS_OK,
+            Gtk.DialogFlags.MODAL | Gtk.DialogFlags.DESTROY_WITH_PARENT,
+            Gtk.MessageType.QUESTION,
+            Gtk.ButtonsType.OK,
             None)
->>>>>>> 01471cdb
         dialog.set_markup(_("<b>Please enter the name of the symbol :</b>"))
         #create the text input field
         entry = Gtk.Entry()
@@ -2258,18 +2249,10 @@
     def displayPopupToCreateSymbol(self, event, symbol):
 
         #base this on a message dialog
-<<<<<<< HEAD
-        dialog = Gtk.MessageDialog(
-                                   None,
+        dialog = Gtk.MessageDialog(None,
                                    Gtk.DialogFlags.MODAL | Gtk.DialogFlags.DESTROY_WITH_PARENT,
                                    Gtk.MessageType.QUESTION,
                                    Gtk.ButtonsType.OK,
-=======
-        dialog = gtk.MessageDialog(None,
-                                   gtk.DIALOG_MODAL | gtk.DIALOG_DESTROY_WITH_PARENT,
-                                   gtk.MESSAGE_QUESTION,
-                                   gtk.BUTTONS_OK,
->>>>>>> 01471cdb
                                    None)
         dialog.set_markup(_("<b>Please enter symbol's name</b> :"))
         #create the text input field
