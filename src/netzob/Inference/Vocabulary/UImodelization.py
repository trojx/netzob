--- conflicted
+++ resolved
@@ -483,7 +483,7 @@
         # Start the progress bar
         gobject.timeout_add(200, self.do_pulse_for_sequenceAlignment)
         # Start the alignment JOB
-        unitSize = int( comboUnitSize.get_active_text() )
+        unitSize = int(comboUnitSize.get_active_text())
         Job(self.startSequenceAlignment(symbols, dialog, unitSize))
 
     #+----------------------------------------------
@@ -492,14 +492,10 @@
     #+----------------------------------------------
     def startSequenceAlignment(self, symbols, dialog, unitSize):
         self.currentExecutionOfAlignmentHasFinished = False
-<<<<<<< HEAD
+        
         alignmentSolution = NeedlemanAndWunsch(unitSize, self.percentOfAlignmentProgessBar)
         
-        try :
-=======
-        alignmentSolution = NeedlemanAndWunsch(self.percentOfAlignmentProgessBar)
         try:
->>>>>>> 420bfe01
             (yield ThreadedTask(alignmentSolution.alignSymbols, symbols, self.netzob.getCurrentProject()))
         except TaskError, e:
             self.log.error("Error while proceeding to the alignment : " + str(e))
@@ -967,20 +963,13 @@
 
         # Retrieve the selected message
         message = self.selectedSymbol.getMessageByID(message_id)
-<<<<<<< HEAD
+
         if message != None:
             # Retrieve content of the field
             field_content = message.getSplittedData(False)[field.getIndex()]
         else:
             field_content = None
-=======
-        if message == None:
-            self.log.warning("Impossible to retrieve the message based on its ID [{0}]".format(message_id))
-            return
-
-        # Retrieve content of the field
-        field_content = message.getSplittedData(False)[field.getIndex()]
->>>>>>> 420bfe01
+
 
         # Format submenu
         possible_choices = Format.getSupportedFormats()
@@ -2015,18 +2004,11 @@
             #Adding to its new symbol
             new_message_symbol.addMessage(message)
 
-<<<<<<< HEAD
             global_unitsize = self.netzob.getCurrentProject().getConfiguration().getVocabularyInferenceParameter(ProjectConfiguration.VOCABULARY_GLOBAL_UNITSIZE)
             doInternalSlick = False
             defaultFormat = Format.HEX
-
             alignmentProcess = NeedlemanAndWunsch(global_unitsize, self.loggingNeedlemanStatus)
-=======
-            alignmentProcess = NeedlemanAndWunsch(self.loggingNeedlemanStatus)
-            doInternalSlick = False
-            defaultFormat = Format.HEX
-
->>>>>>> 420bfe01
+
             alignmentProcess.alignSymbol(new_message_symbol, doInternalSlick, defaultFormat)
             alignmentProcess.alignSymbol(message_symbol, doInternalSlick, defaultFormat)
 
