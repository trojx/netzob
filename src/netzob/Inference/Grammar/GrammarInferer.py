# -*- coding: utf-8 -*-

#+---------------------------------------------------------------------------+
#|          01001110 01100101 01110100 01111010 01101111 01100010            |
#|                                                                           |
#|               Netzob : Inferring communication protocols                  |
#+---------------------------------------------------------------------------+
#| Copyright (C) 2011 Georges Bossert and Frédéric Guihéry                   |
#| This program is free software: you can redistribute it and/or modify      |
#| it under the terms of the GNU General Public License as published by      |
#| the Free Software Foundation, either version 3 of the License, or         |
#| (at your option) any later version.                                       |
#|                                                                           |
#| This program is distributed in the hope that it will be useful,           |
#| but WITHOUT ANY WARRANTY; without even the implied warranty of            |
#| MERCHANTABILITY or FITNESS FOR A PARTICULAR PURPOSE. See the              |
#| GNU General Public License for more details.                              |
#|                                                                           |
#| You should have received a copy of the GNU General Public License         |
#| along with this program. If not, see <http://www.gnu.org/licenses/>.      |
#+---------------------------------------------------------------------------+
#| @url      : http://www.netzob.org                                         |
#| @contact  : contact@netzob.org                                            |
#| @sponsors : Amossys, http://www.amossys.fr                                |
#|             Supélec, http://www.rennes.supelec.fr/ren/rd/cidre/           |
#+---------------------------------------------------------------------------+

#+----------------------------------------------
#| Standard library imports
#+----------------------------------------------
import logging

#+----------------------------------------------
#| Related third party imports
#+----------------------------------------------

#+----------------------------------------------
#| Local application imports
#+----------------------------------------------
from netzob.Inference.Grammar.Angluin import Angluin
# Replace by previous import statement : from Angluin import Angluin
import threading
import gobject
import time
<<<<<<< HEAD
=======
from netzob.Inference.Grammar.MQCache import MQCache
>>>>>>> 53589e50

#+----------------------------------------------
#| GrammarInferer:
#|    Given Angluin's L*a algorithm, it learns
#|    the grammar of a protocol
#+----------------------------------------------
class GrammarInferer(threading.Thread):

    def __init__(self, vocabulary, inputDictionary, oracle, equivalenceOracle, resetScript, cb_submitedQuery, cb_hypotheticalAutomaton):
        threading.Thread.__init__(self)
        # create logger with the given configuration
        self.log = logging.getLogger('netzob.Inference.Grammar.GrammarInferer.py')
        self.vocabulary = vocabulary
        self.inputDictionary = inputDictionary
        self.oracle = oracle
        self.equivalenceOracle = equivalenceOracle
        self.resetScript = resetScript
        self.cb_submitedQuery = cb_submitedQuery
        self.cb_hypotheticalAutomaton = cb_hypotheticalAutomaton
        self.active = False
        self.inferedAutomaton = None
        self.hypotheticalAutomaton = None
        self.learner = None

    def run(self):
        self.log.info("Starting the Grammar inferring process")
        self.active = True
        self.infer()
        self.active = False
        self.log.info("Ending the Grammar inferring process")

    def hasFinish(self):
        return not self.active

    def getInferedAutomaton(self):
        return self.inferedAutomaton

    def getHypotheticalAutomaton(self):
        return self.hypotheticalAutomaton

    def getSubmitedQueries(self):
        if self.learner != None:
            return self.learner.getSubmitedQueries()
        return []

    def stop(self):
        self.active = False

    def infer(self):
        self.active = True
        equivalent = False
        
        startTime = time.time()
        
<<<<<<< HEAD
        
        # we first initialize the angluin's algo
        self.learner = Angluin(self.vocabulary, self.oracle, self.resetScript, self.cb_submitedQuery, self.cb_hypotheticalAutomaton)
=======
        # Create a MQ cache
        cache = MQCache()
        
        
        # we first initialize the angluin's algo
        self.learner = Angluin(self.vocabulary, self.inputDictionary, self.oracle, self.resetScript, self.cb_submitedQuery, self.cb_hypotheticalAutomaton, cache)
>>>>>>> 53589e50
        while not equivalent and self.active:
            self.log.info("=============================================================================")
            self.log.info("Execute one new round of the inferring process")
            self.log.info("=============================================================================")

            self.learner.learn()
            if not self.active:
                break

            self.hypotheticalAutomaton = self.learner.getInferedAutomata()
            self.log.info("An hypothetical automaton has been computed")

            # Execute the call back function for the hypothetial automaton
            gobject.idle_add(self.cb_hypotheticalAutomaton, self.hypotheticalAutomaton)

            counterExample = self.equivalenceOracle.findCounterExample(self.hypotheticalAutomaton, self.inputDictionary, cache)
            
            if not self.active:
                break
            if counterExample == None:
                self.log.info("No counter-example were found !")
                equivalent = True
            else:
                self.log.info("A counter-example has been found")
                for s in counterExample.getSymbols():
                    self.log.info("symbol : " + str(s) + " => " + str(s.getID()))
                self.learner.addCounterExamples([counterExample])
                
        automaton = self.learner.getInferedAutomata()
        
        endTime = time.time()
        
        self.log.info("The inferring process is finished !")
        self.log.info("The following automaton has been computed : " + str(automaton.getDotCode()))
        print "Elapsed time: ", (endTime - startTime) * 1000, " msecs"
        self.inferedAutomaton = automaton<|MERGE_RESOLUTION|>--- conflicted
+++ resolved
@@ -38,14 +38,13 @@
 #| Local application imports
 #+----------------------------------------------
 from netzob.Inference.Grammar.Angluin import Angluin
+from netzob.Inference.Grammar.MQCache import MQCache
 # Replace by previous import statement : from Angluin import Angluin
 import threading
 import gobject
 import time
-<<<<<<< HEAD
-=======
-from netzob.Inference.Grammar.MQCache import MQCache
->>>>>>> 53589e50
+
+
 
 #+----------------------------------------------
 #| GrammarInferer:
@@ -100,18 +99,11 @@
         
         startTime = time.time()
         
-<<<<<<< HEAD
-        
-        # we first initialize the angluin's algo
-        self.learner = Angluin(self.vocabulary, self.oracle, self.resetScript, self.cb_submitedQuery, self.cb_hypotheticalAutomaton)
-=======
         # Create a MQ cache
         cache = MQCache()
-        
-        
         # we first initialize the angluin's algo
         self.learner = Angluin(self.vocabulary, self.inputDictionary, self.oracle, self.resetScript, self.cb_submitedQuery, self.cb_hypotheticalAutomaton, cache)
->>>>>>> 53589e50
+
         while not equivalent and self.active:
             self.log.info("=============================================================================")
             self.log.info("Execute one new round of the inferring process")
