--- conflicted
+++ resolved
@@ -89,17 +89,17 @@
         
         return None
 
-<<<<<<< HEAD
     def getSession(self, sessionID):
         for session in self.sessions:
             if session.getID() == sessionID:
                 return session
         return None
-=======
+
     def setSymbols(self, symbols):
         self.symbols = symbols
 
->>>>>>> d4d47141
+    def setSessions(self, sessions):
+        self.sessions = sessions
 
     def addSymbol(self, symbol):
         if not symbol in self.symbols:
