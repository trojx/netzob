--- conflicted
+++ resolved
@@ -296,26 +296,17 @@
         # Retrieve the data in columns
         splittedData = self.getSplittedData()
 
-<<<<<<< HEAD
         if len(splittedData) != len(self.symbol.getExtendedFields()):
 
             print "Nb of expected fields : {0}".format(self.symbol.getExtendedFields())
             print "fields : {0}".format(splittedData)
 
-=======
-        if len(splittedData) != len(self.symbol.getFields()):
->>>>>>> fe464ba6
             logging.error("Inconsistency problem between number of fields and the regex application")
             return []
 
         # Add Mathematics filters
         i = 0
-<<<<<<< HEAD
-
         for field in self.symbol.getExtendedFields():
-=======
-        for field in self.symbol.getFields():
->>>>>>> fe464ba6
             filters = field.getMathematicFilters()
 
             for filter in filters:
