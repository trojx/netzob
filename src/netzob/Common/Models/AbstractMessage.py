# -*- coding: utf-8 -*-

#+---------------------------------------------------------------------------+
#|          01001110 01100101 01110100 01111010 01101111 01100010            |
#|                                                                           |
#|               Netzob : Inferring communication protocols                  |
#+---------------------------------------------------------------------------+
#| Copyright (C) 2011 Georges Bossert and Frédéric Guihéry                   |
#| This program is free software: you can redistribute it and/or modify      |
#| it under the terms of the GNU General Public License as published by      |
#| the Free Software Foundation, either version 3 of the License, or         |
#| (at your option) any later version.                                       |
#|                                                                           |
#| This program is distributed in the hope that it will be useful,           |
#| but WITHOUT ANY WARRANTY; without even the implied warranty of            |
#| MERCHANTABILITY or FITNESS FOR A PARTICULAR PURPOSE. See the              |
#| GNU General Public License for more details.                              |
#|                                                                           |
#| You should have received a copy of the GNU General Public License         |
#| along with this program. If not, see <http://www.gnu.org/licenses/>.      |
#+---------------------------------------------------------------------------+
#| @url      : http://www.netzob.org                                         |
#| @contact  : contact@netzob.org                                            |
#| @sponsors : Amossys, http://www.amossys.fr                                |
#|             Supélec, http://www.rennes.supelec.fr/ren/rd/cidre/           |
#+---------------------------------------------------------------------------+

#+---------------------------------------------------------------------------+
#| Standard library imports
#+---------------------------------------------------------------------------+
from gettext import gettext as _
import logging
import uuid
import re

#+---------------------------------------------------------------------------+
#| Local application imports
#+---------------------------------------------------------------------------+
from netzob.Common.Type.TypeConvertor import TypeConvertor
from netzob.Common.NetzobException import NetzobException
from netzob.Common.MMSTD.Dictionary.Memory import Memory
from netzob.Common.Type.UnitSize import UnitSize
from netzob.Common.Type.Format import Format
from netzob.Common.Token import Token
from netzob.Common.Filters.FilterApplicationTable import FilterApplicationTable

#import _libRegex


#+---------------------------------------------------------------------------+
#| AbstractMessage:
#|     Definition of a message
#+---------------------------------------------------------------------------+
class AbstractMessage(object):

    def __init__(self, id, timestamp, data, type, pattern=[]):
        # create logger with the given configuration
        self.log = logging.getLogger('netzob.Common.Models.AbstractMessage.py')
        if id is None:
            self.id = uuid.uuid4()
        else:
            self.id = id

        self.timestamp = timestamp
        self.data = data
        self.type = type
        self.symbol = None
        self.session = None
        self.rightReductionFactor = 0
        self.leftReductionFactor = 0
        self.visualizationFilters = []
        self.encodingFilters = []
        self.mathematicFilters = []
        self.extraProperties = []

        self.pattern = []
        if not pattern:
            self.compilePattern()
            # self.log.debug("empty {0}".format(str(self.getPattern()[0][0])))
        else:
            self.pattern = pattern
            # self.log.debug("not empty {0}".format(self.getPatternString()))

    #+-----------------------------------------------------------------------+
    #| getFactory
    #|     Abstract method to retrieve the associated factory
    #|     MUST BE IMPLEMENTED IN SUB CLASSES
    #+-----------------------------------------------------------------------+
    def getFactory(self):
        self.log.error("The message class doesn't have an associated factory !")
        raise NotImplementedError("The message class doesn't have an associated factory !")

    #+-----------------------------------------------------------------------+
    #| getProperties
    #|     Abstract method to retrieve the properties of the message
    #|     MUST BE IMPLEMENTED IN SUB CLASSES
    #+-----------------------------------------------------------------------+
    def getProperties(self):
        return self.extraProperties
#        self.log.error("The message class doesn't have a method 'getProperties' !")
#        raise NotImplementedError("The message class doesn't have a method 'getProperties' !")

    def addExtraProperty(self, property):
        self.extraProperties.append(property)

    #+-----------------------------------------------------------------------+
    #| addVisualizationFilter
    #|     Add a visualization filter
    #+-----------------------------------------------------------------------+
    def addVisualizationFilter(self, filter, start, end):
        self.visualizationFilters.append((filter, start, end))

    #+-----------------------------------------------------------------------+
    #| removeVisualizationFilter
    #|     Remove a visualization filter
    #+-----------------------------------------------------------------------+
    def removeVisualizationFilter(self, filter):
        savedFilters = []
        for (f, start, end) in self.visualizationFilters:
            if filter.getID() != f.getID():
                savedFilters.append((f, start, end))
        self.visualizationFilters = []
        for a in savedFilters:
            self.visualizationFilters.append(a)

    #+-----------------------------------------------------------------------+
    #| addEncodingFilter
    #|     Add an encoding filter
    #+-----------------------------------------------------------------------+
    def addEncodingFilter(self, filter):
        self.encodingFilters.append(filter)

    #+-----------------------------------------------------------------------+
    #| removeEncodingFilter
    #|     Remove an encoding filter
    #+-----------------------------------------------------------------------+
    def removeEncodingFilter(self, filter):
        if filter in self.encodingFilters:
            self.encodingFilters.remove(filter)

    #+-----------------------------------------------------------------------+
    #| getEncodingFilters
    #|     Computes the encoding filters associated with current message
    #+-----------------------------------------------------------------------+
    def getEncodingFilters(self):
        filters = []

        # First we add all the encoding filters attached to the symbol
        filters.extend(self.symbol.getField().getEncodingFilters())

        # We add the locally defined encoding filters
        filters.extend(self.encodingFilters)

        return filters

    #+----------------------------------------------
    #|`getStringData : compute a string representation
    #| of the data
    #| @return string(data)
    #+----------------------------------------------
    def getStringData(self):
        message = str(self.data)
        for filter in self.getMathematicFilters():
            try:
                message = filter.apply(message)
            except:
                message = "Error, invalid filter"

        return message

    def getReducedSize(self):
        start = 0
        end = len(self.getStringData())

        if self.getLeftReductionFactor() > 0:
            start = self.getLeftReductionFactor() * len(self.getStringData()) / 100
            if (end - start) % 2 == 1:
                start = start - 1
        if self.getRightReductionFactor() > 0:
            end = self.getRightReductionFactor() * len(self.getStringData()) / 100
            if (end - start) % 2 == 1:
                end = end + 1

        if (end - start) % 2 == 1:
            end = end + 1

        return len(self.getStringData()) - (end - start)

    def getReducedStringData(self):
        start = 0
        end = len(self.getStringData())

        if self.getLeftReductionFactor() > 0:
            start = self.getLeftReductionFactor() * len(self.getStringData()) / 100
            if (end - start) % 2 == 1:
                start = start - 1
        if self.getRightReductionFactor() > 0:
            end = self.getRightReductionFactor() * len(self.getStringData()) / 100
            if (end - start) % 2 == 1:
                end = end + 1

        return "".join(self.getStringData()[start:end])

    def getMathematicFilters(self):
        """Return the activated mathematic filters
        on message scope.
        The list of uniq filters is the result of the merge between
        the filters of the symbol and of the message.
        """
        filters = []
        filters.extend(self.mathematicFilters)
        if self.symbol is None:
            return filters
        for filter in self.symbol.getField().getMathematicFilters():
            found = False
            for f in filters:
                if f.getName() == filter.getName():
                    found = True
                    break
            if not found:
                filters.append(filter)
        return filters

    def addMathematicFilter(self, filter):
        """Add a math filter for the message"""
        self.mathematicFilters.append(filter)

    def removeMathematicFilter(self, filter):
        """Remove the provided filter from current symbol"""
        if filter in self.mathematicFilters:
            self.mathematicFilters.remove(filter)

    #+----------------------------------------------
    #| compilePattern:
    #|    compile the pattern of the data part in the Discover way (direction, [Token1, Token2...])
    #+----------------------------------------------
    def compilePattern(self):
        # self.log.debug("CALL COMPILE")
        tokens = []
        maxA = 126                # Max of ascii char not extended
        minA = 32                 # Min of ascii printable
        spe = [9, 10, 13]           # tab, \n, \r
        tempstr = ""
        tempbstr = ""
        ASCIITHRESHOLD = 5  # TODO put as option in UI
        isAsciiPrintable = lambda t: (ord(t) >= minA and ord(t) <= maxA)  # or ord(t) in spe
        current = ""
        tempLength = 0            # Temporary length of byte token

        canRemove = False
        if len(str(self.getData())) > 0:
            # self.log.debug(str(self.getData()))
            for i in TypeConvertor.netzobRawToPythonRaw(str(self.getData())):
                if isAsciiPrintable(i):
                    if tempLength:
                        if not canRemove:                                                  # Means that there where bytes before
                            tokens.append(Token(Format.HEX, tempLength, "constant", tempbstr))
                            canRemove = True
                        tempLength += 1
                    tempstr += i
                else:                                                               # We have a byte
                    if len(tempstr) > ASCIITHRESHOLD:
                        tempbstr = ""
                        tempLength = 0
                        tokens.append(Token(Format.STRING, len(tempstr), "constant", tempstr))
                        canRemove = False
                    elif canRemove:                                                 # It is not considered as a text string or we have a byte
                        tokens.pop()
                        tempbstr += tempstr
                        canRemove = False
                    elif tempstr:
                        tempLength += len(tempstr)
                        tempbstr += tempstr
                    tempstr = ""
                    tempbstr += i
                    tempLength += 1

            if len(tempstr) > ASCIITHRESHOLD or (not tokens and tempstr):
                tokens.append(Token(Format.STRING, len(tempstr), "constant", tempstr))
            else:
                if canRemove:
                    tokens.pop()
                tokens.append(Token(Format.HEX, tempLength, "constant", tempbstr))

        self.pattern.append(tokens)

    #+----------------------------------------------
    #| applyRegex: apply the current regex on the message
    #|  and return a table
    #+----------------------------------------------
    def applyAlignment(self, styled=False, encoded=False):
        # Retrieve the data in columns
        splittedData = self.getSplittedData()

        if len(splittedData) != len(self.symbol.getExtendedFields()):

            print "Nb of expected fields : {0}".format(self.symbol.getExtendedFields())
            print "fields : {0}".format(splittedData)

            logging.error("Inconsistency problem between number of fields and the regex application")
            return []

        # Add Mathematics filters
        i = 0
        for field in self.symbol.getExtendedFields():
            filters = field.getMathematicFilters()

            for filter in filters:
                try:
                    splittedData[i] = filter.apply(splittedData[i])
                except:
                    self.log.warning("Impossible to apply filter {0} on data {1}.".format(filter.getName(), splittedData[i]))
            i = i + 1

        # Create the locationTable
        filterTable = FilterApplicationTable(splittedData)

        if encoded is True or styled is True:
            i_data = 0
            for i_field in range(0, len(self.symbol.getExtendedFields())):
                field = self.symbol.getExtendedFields()[i_field]
                dataField = splittedData[i_field]

                # Add encoding filters
                if encoded is True:
                    for filter in field.getEncodingFilters():
                        filterTable.applyFilter(filter, i_data, i_data + len(dataField))
                # Add visualization filters
                if styled is True:
                    # Add visualization filters obtained from fields
                    for filter in field.getVisualizationFilters():
                        if len(dataField) > 0:
                            filterTable.applyFilter(filter, i_data, i_data + len(dataField))
                i_data = i_data + len(dataField)

            # Add visualization filters of our current message
            if styled is True:
                for (filter, start, end) in self.getVisualizationFilters():
                    filterTable.applyFilter(filter, start, end)

        return filterTable.getResult()

    #+-----------------------------------------------------------------------+
    #| getSplittedData
    #|     Split the message using its symbol's regex and return an array of it
    #+-----------------------------------------------------------------------+
    def getSplittedData(self):
        regex = []
        aligned = None

        dynamicDatas = None
        # First we compute the global regex
        for field in self.symbol.getExtendedFields():
            if field.isStatic():
                # C Version :
                #regex.append("(" + field.getRegex() + ")")
                regex.append(field.getRegex())
            else:
                regex.append(field.getRegex())

        # Now we apply the regex over the message
        print regex
        try:
            compiledRegex = re.compile("".join(regex))
            data = self.getReducedStringData()
            dynamicDatas = compiledRegex.match(data)

        except AssertionError:
            raise NetzobException("This Python version only supports 100 named groups in regex")

        if dynamicDatas is None:
            self.log.warning("The regex of the group doesn't match one of its message")
            self.log.warning("Regex: " + "".join(regex))
            self.log.warning("Message: " + data[:255] + "...")
            raise NetzobException("The regex of the group doesn't match one of its message")

        result = []
<<<<<<< HEAD
        iCol = 1
        for field in self.symbol.getExtendedFields():
            if field.isStatic():
                value = field.getRegex()
                if value.endswith("?"):
                    value = value[1:len(value) - 2]
                result.append(value)
            else:
                start = dynamicDatas.start(iCol)
                end = dynamicDatas.end(iCol)
                result.append(data[start:end])
                iCol += 1
=======
        for i in range(len(self.symbol.getExtendedFields())):
            print dynamicDatas.group(i)
            start = dynamicDatas.start(i)
            end = dynamicDatas.end(i)
            result.append(data[start:end])
>>>>>>> 136cf561
        return result

# C VERSION (should work)#
#        # Execute in C the regex application
#        try:
#            result = _libRegex.match("".join(regex), self.getReducedStringData(), 0)
#            aligned = result.split("\x01")
#        except:
#            pass
#
#        if aligned is None:
#            self.log.warning("The regex of the group doesn't match one of its message")
#            self.log.warning("Regex: " + "".join(regex))
#            self.log.warning("Message: " + self.getReducedStringData() + "...")
#            raise NetzobException("The regex of the group doesn't match one of its message")

        return aligned

    #+-----------------------------------------------------------------------+
    #| GETTERS AND SETTERS
    #+-----------------------------------------------------------------------+
    def getID(self):
        return self.id

    def getType(self):
        return self.type

    def getData(self):
        """@deprecated: use getStringData instead"""
        return self.data.strip()

    def getSymbol(self):
        return self.symbol

    def getSession(self):
        return self.session

    def getRightReductionFactor(self):
        return self.rightReductionFactor

    def getLeftReductionFactor(self):
        return self.leftReductionFactor

    def getTimestamp(self):
        return self.timestamp

    def getVisualizationFilters(self):
        return self.visualizationFilters

    def getPattern(self):
        return self.pattern

    def getPatternString(self):
        return str(self.pattern[0]) + ";" + str([str(i) for i in self.pattern[1]])

    def setID(self, id):
        self.id = id

    def setType(self, type):
        self.type = type

    def setData(self, data):
        self.data = data

    def setSymbol(self, symbol):
        self.symbol = symbol

    def setSession(self, session):
        self.session = session

    def setRightReductionFactor(self, factor):
        self.rightReductionFactor = factor
        self.leftReductionFactor = 0

    def setLeftReductionFactor(self, factor):
        self.leftReductionFactor = factor
        self.rightReductionFactor = 0<|MERGE_RESOLUTION|>--- conflicted
+++ resolved
@@ -289,28 +289,9 @@
     #|  and return a table
     #+----------------------------------------------
     def applyAlignment(self, styled=False, encoded=False):
-        # Retrieve the data in columns
-        splittedData = self.getSplittedData()
-
-        if len(splittedData) != len(self.symbol.getExtendedFields()):
-
-            print "Nb of expected fields : {0}".format(self.symbol.getExtendedFields())
-            print "fields : {0}".format(splittedData)
-
-            logging.error("Inconsistency problem between number of fields and the regex application")
-            return []
-
-        # Add Mathematics filters
-        i = 0
-        for field in self.symbol.getExtendedFields():
-            filters = field.getMathematicFilters()
-
-            for filter in filters:
-                try:
-                    splittedData[i] = filter.apply(splittedData[i])
-                except:
-                    self.log.warning("Impossible to apply filter {0} on data {1}.".format(filter.getName(), splittedData[i]))
-            i = i + 1
+        fields = [self.symbol.getField()]
+        dataToSplit = self.getReducedStringData()
+        splittedData = self.applyAlignmentByFields(fields, dataToSplit)
 
         # Create the locationTable
         filterTable = FilterApplicationTable(splittedData)
@@ -340,30 +321,69 @@
 
         return filterTable.getResult()
 
+    def applyAlignmentByFields(self, fields, dataToSplit):
+        print dataToSplit
+        resSplittedData = []
+        # Retrieve the data in columns
+        splittedData = self.getSplittedData(fields, dataToSplit)
+        print splittedData
+
+        if len(splittedData) != len(fields):
+            logging.error("Nb of expected fields : {0}".format(self.symbol.getExtendedFields()))
+            logging.error("fields : {0}".format(splittedData))
+            logging.error("Inconsistency problem between number of fields and the regex application")
+            return []
+
+        # Apply mathematical filters on each field
+        filteredData = self.getFilteredData(fields, splittedData)
+
+        # Recursive alignment on each fieldLayer
+        i = 0
+        for field in fields:
+            if field.isLayer():
+                resSplittedData.extend(self.applyAlignmentByFields(field.getLocalFields(), filteredData[i]))
+            else:
+                resSplittedData.append(filteredData[i])
+            i += 1
+        return resSplittedData
+
+    def getFilteredData(self, fields, splittedData):
+        # Add Mathematics filters
+        i = 0
+        for field in fields:
+            filters = field.getMathematicFilters()
+
+            for filter in filters:
+                try:
+                    splittedData[i] = filter.apply(splittedData[i])
+                except:
+                    self.log.warning("Impossible to apply filter {0} on data {1}.".format(filter.getName(), splittedData[i]))
+            i = i + 1
+        return splittedData
+
     #+-----------------------------------------------------------------------+
     #| getSplittedData
     #|     Split the message using its symbol's regex and return an array of it
     #+-----------------------------------------------------------------------+
-    def getSplittedData(self):
+    def getSplittedData(self, fields, dataToSplit):
+        if len(fields) == 1:
+            return [dataToSplit]
+
         regex = []
         aligned = None
 
         dynamicDatas = None
         # First we compute the global regex
-        for field in self.symbol.getExtendedFields():
-            if field.isStatic():
-                # C Version :
-                #regex.append("(" + field.getRegex() + ")")
-                regex.append(field.getRegex())
-            else:
-                regex.append(field.getRegex())
+        for field in fields:
+            # C Version :
+            #regex.append("(" + field.getRegex() + ")")
+            regex.append(field.getRegex())
 
         # Now we apply the regex over the message
-        print regex
         try:
             compiledRegex = re.compile("".join(regex))
-            data = self.getReducedStringData()
-            dynamicDatas = compiledRegex.match(data)
+            print "".join(regex)
+            dynamicDatas = compiledRegex.match(dataToSplit)
 
         except AssertionError:
             raise NetzobException("This Python version only supports 100 named groups in regex")
@@ -371,30 +391,14 @@
         if dynamicDatas is None:
             self.log.warning("The regex of the group doesn't match one of its message")
             self.log.warning("Regex: " + "".join(regex))
-            self.log.warning("Message: " + data[:255] + "...")
+            self.log.warning("Message: " + dataToSplit[:255] + "...")
             raise NetzobException("The regex of the group doesn't match one of its message")
 
         result = []
-<<<<<<< HEAD
-        iCol = 1
-        for field in self.symbol.getExtendedFields():
-            if field.isStatic():
-                value = field.getRegex()
-                if value.endswith("?"):
-                    value = value[1:len(value) - 2]
-                result.append(value)
-            else:
-                start = dynamicDatas.start(iCol)
-                end = dynamicDatas.end(iCol)
-                result.append(data[start:end])
-                iCol += 1
-=======
-        for i in range(len(self.symbol.getExtendedFields())):
-            print dynamicDatas.group(i)
+        for i in range(1, len(fields) + 1):
             start = dynamicDatas.start(i)
             end = dynamicDatas.end(i)
-            result.append(data[start:end])
->>>>>>> 136cf561
+            result.append(dataToSplit[start:end])
         return result
 
 # C VERSION (should work)#
